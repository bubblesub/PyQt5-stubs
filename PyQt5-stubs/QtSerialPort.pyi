--- conflicted
+++ resolved
@@ -21,11 +21,6 @@
 
 
 import typing
-<<<<<<< HEAD
-=======
-
-import PyQt5.sip
->>>>>>> a04d66d5
 
 from PyQt5 import sip
 from PyQt5 import QtCore
